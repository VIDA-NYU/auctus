--- conflicted
+++ resolved
@@ -1,10 +1,7 @@
 **/.env
 volumes
-<<<<<<< HEAD
+docs
 frontend/node_modules
-=======
-docs
->>>>>>> 7ec3c7f7
 
 # Git
 **/.git
