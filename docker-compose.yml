version: '3.2'
services:
  elasticsearch:
    image: docker.elastic.co/elasticsearch/elasticsearch:6.4.3
    restart: on-failure
    environment:
      - cluster.name=docker-cluster
      - bootstrap.memory_lock=true
      - ES_HEAP_SIZE=4g
    ulimits:
      memlock:
        soft: -1
        hard: -1
    ports:
      - 9200:9200
    volumes:
      - elasticsearch:/usr/share/elasticsearch/data
  elasticsearch_exporter:
    image: justwatch/elasticsearch_exporter:1.0.2
    restart: on-failure
    command:
      - '-es.uri=http://elasticsearch:9200'
    ports:
      - 9108
  rabbitmq:
    image: remram/rabbitmq:3.7.8
    build:
      context: ./docker
      dockerfile: rabbitmq.dockerfile
    environment:
      - RABBITMQ_DEFAULT_USER=${AMQP_USER}
      - RABBITMQ_DEFAULT_PASS=${AMQP_PASSWORD}
    ports:
      - 8080:15672
      - 5672:5672
  coordinator:
    build:
      context: .
      dockerfile: coordinator/Dockerfile
    environment:
      - ELASTICSEARCH_HOSTS=elasticsearch:9200
      - AMQP_HOST=rabbitmq
      - AMQP_USER=${AMQP_USER}
      - AMQP_PASSWORD=${AMQP_PASSWORD}
      - QUERY_HOST=${QUERY_HOST}
    # CI: command: ["bash", "-c", "set -m; coverage run --branch -p -m coordinator & PROCESS=$$!; trap \"kill -INT $$PROCESS\" INT TERM; wait $$PROCESS; wait $$PROCESS; cp .coverage* /cov/"]
    ports:
      - 8001:8001
    volumes:
      # CI: - ./cov:/cov
      - datasets:/datasets
      - dataset-cache:/dataset_cache
      - query-cache:/cache
  query:
    build:
      context: .
      dockerfile: query/Dockerfile
    environment:
      - ELASTICSEARCH_HOSTS=elasticsearch:9200
      - AMQP_HOST=rabbitmq
      - AMQP_USER=${AMQP_USER}
      - AMQP_PASSWORD=${AMQP_PASSWORD}
    ports:
      - 8002
    # CI: command: ["bash", "-c", "set -m; coverage run --branch -p -m query & PROCESS=$$!; trap \"kill -INT $$PROCESS\" INT TERM; wait $$PROCESS; wait $$PROCESS; cp .coverage* /cov/"]
    volumes:
      # CI: - ./cov:/cov
      - datasets:/datasets
      - dataset-cache:/dataset_cache
      - query-cache:/cache
      - ../data/seed_datasets_current:/d3m_seed_datasets:ro
      - ../data/seed_datasets_data_augmentation:/d3m_seed_datasets_augmentation:ro
  querylb:
    image: haproxy:2.0
    ports:
      - 8002:80
      - 8081:8000
    volumes:
      - ./docker/haproxy.conf:/usr/local/etc/haproxy/haproxy.cfg:ro
  profiler:
    build:
      context: .
      dockerfile: profiler/Dockerfile
    environment:
      - ELASTICSEARCH_HOSTS=elasticsearch:9200
      - AMQP_HOST=rabbitmq
      - AMQP_USER=${AMQP_USER}
      - AMQP_PASSWORD=${AMQP_PASSWORD}
    # CI: command: ["bash", "-c", "set -m; coverage run --branch -p -m profiler & PROCESS=$$!; trap \"kill -INT $$PROCESS\" INT TERM; wait $$PROCESS; wait $$PROCESS; cp .coverage* /cov/"]
    volumes:
      # CI: - ./cov:/cov
      - datasets:/datasets
      - dataset-cache:/dataset_cache
      - ../data/seed_datasets_current:/d3m_seed_datasets:ro
      - ../data/seed_datasets_data_augmentation:/d3m_seed_datasets_augmentation:ro
  prometheus:
    image: prom/prometheus
    ports:
      - 9090:9090
    volumes:
      - prometheus:/prometheus
      - ./docker/prometheus.yml:/etc/prometheus/prometheus.yml
  grafana:
    image: grafana/grafana
    ports:
      - 3000:3000
  example_discoverer:
    build:
      context: .
      dockerfile: discovery/Dockerfile
    command: example
    environment:
      - ELASTICSEARCH_HOSTS=elasticsearch:9200
      - AMQP_HOST=rabbitmq
      - AMQP_USER=${AMQP_USER}
      - AMQP_PASSWORD=${AMQP_PASSWORD}
    volumes:
      - datasets:/datasets
  d3m_seeds:
    build:
      context: .
      dockerfile: discovery/Dockerfile
    command: d3m
    environment:
      - ELASTICSEARCH_HOSTS=elasticsearch:9200
      - AMQP_HOST=rabbitmq
      - AMQP_USER=${AMQP_USER}
      - AMQP_PASSWORD=${AMQP_PASSWORD}
    volumes:
      - datasets:/datasets
      - ../data/seed_datasets_current:/d3m_seed_datasets:ro
      - ../data/seed_datasets_data_augmentation:/d3m_seed_datasets_augmentation:ro
  test_discoverer:
    build:
      context: .
      dockerfile: discovery/Dockerfile
    command: testsuite
    environment:
      - ELASTICSEARCH_HOSTS=elasticsearch:9200
      - AMQP_HOST=rabbitmq
      - AMQP_USER=${AMQP_USER}
      - AMQP_PASSWORD=${AMQP_PASSWORD}
    volumes:
      - datasets:/datasets
  socrata:
    build:
      context: .
      dockerfile: discovery/socrata/Dockerfile
    environment:
      - ELASTICSEARCH_HOSTS=elasticsearch:9200
      - AMQP_HOST=rabbitmq
      - AMQP_USER=${AMQP_USER}
      - AMQP_PASSWORD=${AMQP_PASSWORD}
  noaa:
    build:
      context: .
      dockerfile: discovery/noaa/Dockerfile
    environment:
      - ELASTICSEARCH_HOSTS=elasticsearch:9200
      - AMQP_HOST=rabbitmq
      - AMQP_USER=${AMQP_USER}
      - AMQP_PASSWORD=${AMQP_PASSWORD}
      - NOAA_TOKEN=${NOAA_TOKEN}
volumes:
  elasticsearch:
  datasets:
<<<<<<< HEAD
  query-cache:
  prometheus:
=======
  dataset-cache:
  query-cache:
>>>>>>> de3affc0
<|MERGE_RESOLUTION|>--- conflicted
+++ resolved
@@ -164,10 +164,6 @@
 volumes:
   elasticsearch:
   datasets:
-<<<<<<< HEAD
-  query-cache:
-  prometheus:
-=======
   dataset-cache:
   query-cache:
->>>>>>> de3affc0
+  prometheus: