import codecs
import contextlib
import json
import logging
import math
import numpy
import os
import pandas
import pkg_resources
import prometheus_client
import random
from sklearn.cluster import KMeans
import subprocess

from .identify_types import identify_types
from datamart_core.common import Type

logger = logging.getLogger(__name__)


MAX_SIZE = 50_000_000


BUCKETS = [0.5, 1.0, 5.0, 10.0, 20.0, 30.0, 60.0, 120.0, 300.0, 600.0]

PROM_PROFILE = prometheus_client.Histogram('profile_seconds',
                                           "Profile time",
                                           buckets=BUCKETS)
PROM_TYPES = prometheus_client.Histogram('profile_types_seconds',
                                         "Profile types time",
                                         buckets=BUCKETS)
PROM_SPATIAL = prometheus_client.Histogram('profile_spatial_seconds',
                                           "Profile spatial coverage time",
                                           buckets=BUCKETS)


def mean_stddev(array):
    total = 0
    for elem in array:
        if elem is not None:
            total += elem
    mean = total / len(array)if len(array) > 0 else 0
    total = 0
    for elem in array:
        if elem is not None:
            elem = elem - mean
            total += elem * elem
    stddev = math.sqrt(total / len(array)) if len(array) > 0 else 0

    return mean, stddev


N_RANGES = 3


def get_numerical_ranges(values):
    """
    Retrieve the numeral ranges given the input (timestamp, integer, or float).

    This performs K-Means clustering, returning a maximum of 3 ranges.
    """

    if not values:
        return []

    logger.info("Computing numerical ranges, %d values", len(values))

    clustering = KMeans(n_clusters=min(N_RANGES, len(values)),
                        random_state=0)
    clustering.fit(numpy.array(values).reshape(-1, 1))
    logger.info("K-Means clusters: %r", clustering.cluster_centers_)

    # Compute confidence intervals for each range
    ranges = []
    sizes = []
    for rg in range(N_RANGES):
        cluster = [values[i]
                   for i in range(len(values))
                   if clustering.labels_[i] == rg]
        if not cluster:
            continue
        cluster.sort()
        min_idx = int(0.05 * len(cluster))
        max_idx = int(0.95 * len(cluster))
        ranges.append([
            cluster[min_idx],
            cluster[max_idx],
        ])
        sizes.append(len(cluster))
    logger.info("Ranges: %r", ranges)
    logger.info("Sizes: %r", sizes)

    # Convert to Elasticsearch syntax
    ranges = [{'range': {'gte': rg[0], 'lte': rg[1]}}
              for rg in ranges]
    return ranges


def get_spatial_ranges(values):
    """
    Retrieve the spatial ranges (i.e. bounding boxes) given the input gps points.

    This performs K-Means clustering, returning a maximum of 3 ranges.
    """

    clustering = KMeans(n_clusters=min(N_RANGES, len(values)),
                        random_state=0)
    clustering.fit(values)
    logger.info("K-Means clusters: %r", clustering.cluster_centers_)

    # Compute confidence intervals for each range
    ranges = []
    sizes = []
    for rg in range(N_RANGES):
        cluster = [values[i]
                   for i in range(len(values))
                   if clustering.labels_[i] == rg]
        if not cluster:
            continue
        cluster.sort(key=lambda p: p[0])
        min_idx = int(0.05 * len(cluster))
        max_idx = int(0.95 * len(cluster))
        min_lat = cluster[min_idx][0]
        max_lat = cluster[max_idx][0]
        cluster.sort(key=lambda p: p[1])
        min_long = cluster[min_idx][1]
        max_long = cluster[max_idx][1]
        ranges.append([
            [min_long, max_lat],
            [max_long, min_lat],
        ])
        sizes.append(len(cluster))
    logger.info("Ranges: %r", ranges)
    logger.info("Sizes: %r", sizes)

    # TODO: Deal with clusters made of outliers

    # Convert to Elasticsearch syntax
    ranges = [{'range': {'type': 'envelope',
                         'coordinates': coords}}
              for coords in ranges]
    return ranges


def run_scdp(data):
    # Run SCDP
    logger.info("Running SCDP...")
    scdp = pkg_resources.resource_filename('datamart_profiler', 'scdp.jar')
    if isinstance(data, (str, bytes)):
        if os.path.isdir(data):
            data = os.path.join(data, 'main.csv')
        if not os.path.exists(data):
            raise ValueError("data file does not exist")
        proc = subprocess.Popen(['java', '-jar', scdp, data],
                                stdout=subprocess.PIPE,
                                stdin=subprocess.PIPE)
        stdout, _ = proc.communicate()
    else:
        proc = subprocess.Popen(['java', '-jar', scdp, '/dev/stdin'],
                                stdout=subprocess.PIPE,
                                stdin=subprocess.PIPE)
        data.to_csv(codecs.getwriter('utf-8')(proc.stdin))
        stdout, _ = proc.communicate()
    if proc.wait() != 0:
        logger.error("Error running SCDP: returned %d", proc.returncode)
        return {}
    else:
        try:
            return json.loads(stdout)
        except json.JSONDecodeError:
            logger.exception("Invalid output from SCDP")
            return {}


def normalize_latlong_column_name(name, *substrings):
    name = name.lower()
    for substr in substrings:
        idx = name.find(substr)
        if idx >= 0:
            name = name[:idx] + name[idx + len(substr):]
            break
    return name


def pair_latlong_columns(columns_lat, columns_long):
    # Normalize latitude column names
    normalized_lat = {}
    for i, (name, values_lat) in enumerate(columns_lat):
        name = normalize_latlong_column_name(name, 'latitude', 'lat')
        normalized_lat[name] = i

    # Go over normalized longitude column names and try to match
    pairs = []
    missed_long = []
    for name, values_long in columns_long:
        norm_name = normalize_latlong_column_name(name, 'longitude', 'long')
        if norm_name in normalized_lat:
            pairs.append((columns_lat[normalized_lat.pop(norm_name)],
                          (name, values_long)))
        else:
            missed_long.append(name)

    # Gather missed columns and log them
    missed_lat = [columns_lat[i][0] for i in sorted(normalized_lat.values())]
    if missed_lat:
        logger.warning("Unmatched latitude columns: %r", missed_lat)
    if missed_long:
        logger.warning("Unmatched longitude columns: %r", missed_long)

    return pairs


@PROM_PROFILE.time()
def process_dataset(data, dataset_id=None, metadata=None,
                    lazo_client=None, search=False):
    """Compute all metafeatures from a dataset.

    :param data: path to dataset
    :param dataset_id: id of the dataset
    :param metadata: The metadata provided by the discovery plugin (might be
        very limited).
    :param lazo_client: client for the Lazo Index Server
    :param search: True if this method is being called during the search
        operation (and not for indexing).
    """
    if metadata is None:
        metadata = {}

    # FIXME: SCDP currently disabled
    # scdp_out = run_scdp(data)
    scdp_out = {}

<<<<<<< HEAD
    data_path = None
    if isinstance(data, (str, bytes)):
        if not os.path.exists(data):
            raise ValueError("data file does not exist")

        # saving path
        if isinstance(data, str):
            data_path = data

        # File size
        metadata['size'] = os.path.getsize(data)
        logger.info("File size: %r bytes", metadata['size'])

        # Sub-sample
        if metadata['size'] > MAX_SIZE:
            logger.info("Counting rows...")
            with open(data, 'rb') as fp:
                metadata['nb_rows'] = sum(1 for _ in fp)

            ratio = MAX_SIZE / metadata['size']
            logger.info("Loading dataframe, sample ratio=%r...", ratio)
            data = pandas.read_csv(
                data,
                dtype=str, na_filter=False,
                skiprows=lambda i: i != 0 and random.random() > ratio)
        else:
            logger.info("Loading dataframe...")
            data = pandas.read_csv(data,
                                   dtype=str, na_filter=False)

            metadata['nb_rows'] = data.shape[0]

        logger.info("Dataframe loaded, %d rows, %d columns",
                    data.shape[0], data.shape[1])
    else:
        if not isinstance(data, pandas.DataFrame):
            raise TypeError("data should be a filename or a pandas.DataFrame")
=======
    if isinstance(data, pandas.DataFrame):
>>>>>>> ce62d508
        metadata['nb_rows'] = len(data)
        # FIXME: no sampling here!
    else:
        with contextlib.ExitStack() as stack:
            if isinstance(data, (str, bytes)):
                if not os.path.exists(data):
                    raise ValueError("data file does not exist")

                # File size
                metadata['size'] = os.path.getsize(data)
                logger.info("File size: %r bytes", metadata['size'])

                data = stack.enter_context(open(data, 'rb'))
            elif hasattr(data, 'read'):
                # Get size by seeking to the end
                data.seek(0, 2)
                metadata['size'] = data.tell()
                data.seek(0, 0)
            else:
                raise TypeError("data should be a filename, a file object, or "
                                "a pandas.DataFrame")

            # Sub-sample
            if metadata['size'] > MAX_SIZE:
                logger.info("Counting rows...")
                metadata['nb_rows'] = sum(1 for _ in data)
                data.seek(0, 0)

                ratio = MAX_SIZE / metadata['size']
                logger.info("Loading dataframe, sample ratio=%r...", ratio)
                data = pandas.read_csv(
                    data,
                    dtype=str, na_filter=False,
                    skiprows=lambda i: i != 0 and random.random() > ratio)
            else:
                logger.info("Loading dataframe...")
                data = pandas.read_csv(data,
                                       dtype=str, na_filter=False)

                metadata['nb_rows'] = data.shape[0]

            logger.info("Dataframe loaded, %d rows, %d columns",
                        data.shape[0], data.shape[1])

    # Get column dictionary
    columns = metadata.setdefault('columns', [])
    # Fix size if wrong
    if len(columns) != len(data.columns):
        logger.info("Setting column names from header")
        columns[:] = [{} for _ in range(len(data.columns))]
    else:
        logger.info("Keeping columns from discoverer")

    # Set column names
    for column_meta, name in zip(columns, data.columns):
        column_meta['name'] = name

    # Copy info from SCDP
    for column_meta, name in zip(columns, data.columns):
        column_meta.update(scdp_out.get(name, {}))

    # Lat / Long
    columns_lat = []
    columns_long = []

    # Textual columns
    column_textual = []

    # Identify types
    logger.info("Identifying types...")
    with PROM_TYPES.time():
        for i, column_meta in enumerate(columns):
            logger.info("Processing column %d...", i)
            array = data.iloc[:, i]
            # Identify types
            structural_type, semantic_types_dict = \
                identify_types(array, column_meta['name'])
            # Set structural type
            column_meta['structural_type'] = structural_type
            # Add semantic types to the ones already present
            sem_types = column_meta.setdefault('semantic_types', [])
            for sem_type in semantic_types_dict:
                if sem_type not in sem_types:
                    sem_types.append(sem_type)

            # Compute ranges for numerical/spatial data
            if structural_type in (Type.INTEGER, Type.FLOAT):
                # Get numerical ranges
                numerical_values = []
                for e in array:
                    try:
                        e = float(e)
                    except ValueError:
                        e = None
                    else:
                        if not (-3.4e38 < e < 3.4e38):  # Overflows in ES
                            e = None
                    numerical_values.append(e)

                column_meta['mean'], column_meta['stddev'] = \
                    mean_stddev(numerical_values)

                # Get lat/long columns
                if Type.LATITUDE in semantic_types_dict:
                    columns_lat.append(
                        (column_meta['name'], numerical_values)
                    )
                elif Type.LONGITUDE in semantic_types_dict:
                    columns_long.append(
                        (column_meta['name'], numerical_values)
                    )
                else:
                    ranges = get_numerical_ranges(
                        [x for x in numerical_values if x is not None]
                    )
                    if ranges:
                        column_meta['coverage'] = ranges

            # Compute ranges for temporal data
            if Type.DATE_TIME in semantic_types_dict:
                timestamps = numpy.empty(
                    len(semantic_types_dict[Type.DATE_TIME]),
                    dtype='float32',
                )
                timestamps_for_range = []
                for j, dt in enumerate(
                        semantic_types_dict[Type.DATE_TIME]):
                    timestamps[j] = dt.timestamp()
                    timestamps_for_range.append(
                        dt.replace(minute=0, second=0).timestamp()
                    )
                column_meta['mean'], column_meta['stddev'] = \
                    mean_stddev(timestamps)

                # Get temporal ranges
                ranges = get_numerical_ranges(timestamps_for_range)
                if ranges:
                    column_meta['coverage'] = ranges

            if structural_type == Type.TEXT and \
                    Type.DATE_TIME not in semantic_types_dict:
                column_textual.append(column_meta['name'])

    # Textual columns
    if lazo_client and column_textual:
        # Indexing with lazo
        if not search:
            logger.info("Indexing textual data with Lazo...")
            try:
                if data_path:
                    # if we have the path, send the path
                    lazo_client.index_data_path(
                        data_path,
                        dataset_id,
                        column_textual
                    )
                else:
                    # if path is not available, send the data instead
                    for column_name in column_textual:
                        lazo_client.index_data(
                            data[column_name].values.tolist(),
                            dataset_id,
                            column_name
                        )
            except Exception as e:
                logger.warning('Error indexing textual attributes from %s', dataset_id)
                logger.warning(str(e))
        # Generating Lazo sketches for the search
        else:
            logger.info("Generating Lazo sketches...")
            try:
                if data_path:
                    # if we have the path, send the path
                    lazo_sketches = lazo_client.get_lazo_sketch_from_data_path(
                        data_path,
                        "",
                        column_textual
                    )
                else:
                    # if path is not available, send the data instead
                    lazo_sketches = []
                    for column_name in column_textual:
                        lazo_sketches.append(
                            lazo_client.get_lazo_sketch_from_data(
                                data[column_name].values.tolist(),
                                "",
                                column_name
                            )
                        )
                # saving sketches into metadata
                metadata_lazo = []
                for i in range(len(column_textual)):
                    n_permutations, hash_values, cardinality =\
                        lazo_sketches[i]
                    metadata_lazo.append(dict(
                        name=column_textual[i],
                        n_permutations=n_permutations,
                        hash_values=list(hash_values),
                        cardinality=cardinality
                    ))
                metadata['lazo'] = metadata_lazo
            except Exception as e:
                logger.warning('Error getting Lazo sketches textual attributes from %s', dataset_id)
                logger.warning(str(e))

    # Lat / Lon
    logger.info("Computing spatial coverage...")
    with PROM_SPATIAL.time():
        spatial_coverage = []
        pairs = pair_latlong_columns(columns_lat, columns_long)
        for (name_lat, values_lat), (name_long, values_long) in pairs:
            values = []
            for lat, long in zip(values_lat, values_long):
                if (lat and long and  # Ignore None and 0
                        -90 < lat < 90 and -180 < long < 180):
                    values.append((lat, long))

            if len(values) > 1:
                logger.info("Computing spatial ranges %r,%r (%d rows)",
                            name_lat, name_long, len(values))
                spatial_ranges = get_spatial_ranges(values)
                if spatial_ranges:
                    spatial_coverage.append({"lat": name_lat,
                                             "lon": name_long,
                                             "ranges": spatial_ranges})

    if spatial_coverage:
        metadata['spatial_coverage'] = spatial_coverage

    # Return it -- it will be inserted into Elasticsearch, and published to the
    # feed and the waiting on-demand searches
    return metadata<|MERGE_RESOLUTION|>--- conflicted
+++ resolved
@@ -230,47 +230,8 @@
     # scdp_out = run_scdp(data)
     scdp_out = {}
 
-<<<<<<< HEAD
     data_path = None
-    if isinstance(data, (str, bytes)):
-        if not os.path.exists(data):
-            raise ValueError("data file does not exist")
-
-        # saving path
-        if isinstance(data, str):
-            data_path = data
-
-        # File size
-        metadata['size'] = os.path.getsize(data)
-        logger.info("File size: %r bytes", metadata['size'])
-
-        # Sub-sample
-        if metadata['size'] > MAX_SIZE:
-            logger.info("Counting rows...")
-            with open(data, 'rb') as fp:
-                metadata['nb_rows'] = sum(1 for _ in fp)
-
-            ratio = MAX_SIZE / metadata['size']
-            logger.info("Loading dataframe, sample ratio=%r...", ratio)
-            data = pandas.read_csv(
-                data,
-                dtype=str, na_filter=False,
-                skiprows=lambda i: i != 0 and random.random() > ratio)
-        else:
-            logger.info("Loading dataframe...")
-            data = pandas.read_csv(data,
-                                   dtype=str, na_filter=False)
-
-            metadata['nb_rows'] = data.shape[0]
-
-        logger.info("Dataframe loaded, %d rows, %d columns",
-                    data.shape[0], data.shape[1])
-    else:
-        if not isinstance(data, pandas.DataFrame):
-            raise TypeError("data should be a filename or a pandas.DataFrame")
-=======
     if isinstance(data, pandas.DataFrame):
->>>>>>> ce62d508
         metadata['nb_rows'] = len(data)
         # FIXME: no sampling here!
     else:
@@ -278,6 +239,10 @@
             if isinstance(data, (str, bytes)):
                 if not os.path.exists(data):
                     raise ValueError("data file does not exist")
+
+                # saving path
+                if isinstance(data, str):
+                    data_path = data
 
                 # File size
                 metadata['size'] = os.path.getsize(data)
