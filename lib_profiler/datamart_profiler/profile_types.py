--- conflicted
+++ resolved
@@ -276,17 +276,10 @@
                         if -90.0 <= float(elem) <= 90.0:
                             num_lat += 1
 
-<<<<<<< HEAD
-            if num_lat >= threshold and 'lat' in name.lower():
+            if num_lat >= threshold and any(n in name.lower() for n in LATITUDE):
                 semantic_types_dict[types.LATITUDE] = None
-            if num_long >= threshold and 'lon' in name.lower():
+            if num_long >= threshold and any(n in name.lower() for n in LONGITUDE):
                 semantic_types_dict[types.LONGITUDE] = None
-=======
-        if num_lat >= threshold and any(n in name.lower() for n in LATITUDE):
-            semantic_types_dict[types.LATITUDE] = None
-        if num_long >= threshold and any(n in name.lower() for n in LONGITUDE):
-            semantic_types_dict[types.LONGITUDE] = None
->>>>>>> 6f90b7f0
 
         # Identify dates
         parsed_dates = parse_dates(array)
