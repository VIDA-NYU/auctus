--- conflicted
+++ resolved
@@ -28,13 +28,8 @@
 NOMINATIM_BATCH_SIZE = 30
 NOMINATIM_MIN_SPLIT_BATCH_SIZE = 6  # Batches >=this are divided on failure
 
-<<<<<<< HEAD
-LATITUDE = ('latitude', 'lat', 'ycoord')
-LONGITUDE = ('longitude', 'long', 'lon', 'lng', 'xcoord')
-=======
 LATITUDE = ('latitude', 'lat', 'ycoord', 'y_coord')
 LONGITUDE = ('longitude', 'long', 'lon', 'lng', 'xcoord', 'x_coord')
->>>>>>> 6f90b7f0
 
 
 PROM_NOMINATIM_REQS = prometheus_client.Counter(
