--- conflicted
+++ resolved
@@ -328,16 +328,8 @@
 
     return Application(
         [
-<<<<<<< HEAD
-            URLSpec('/', Search, name='search'),
-            URLSpec('/upload', Upload, name='upload'),
-            URLSpec('/dataset/([^/]+)', Dataset, name='dataset'),
-            URLSpec('/status', Status, name='status'),
             URLSpec('/api/statistics', Statistics),
-=======
-            URLSpec('/api/status', StatusJson),
             URLSpec('/.*', Search, name='search'),
->>>>>>> 27c8594e
         ],
         static_path=pkg_resources.resource_filename('coordinator',
                                                     'static'),
