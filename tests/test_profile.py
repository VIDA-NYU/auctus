from datetime import datetime
from dateutil.tz import UTC
import os
import pandas
import unittest
from unittest.mock import call, patch

import datamart_profiler
<<<<<<< HEAD
from datamart_profiler import LATITUDE, LONGITUDE, pair_latlong_columns, \
    normalize_latlong_column_name
=======
from datamart_profiler import get_temporal_resolution, \
    pair_latlong_columns, normalize_latlong_column_name
>>>>>>> bbe54e7a
from datamart_profiler import profile_types

from .utils import DataTestCase


def check_ranges(min_, max_):
    def check(ranges):
        assert len(ranges) == 3
        for rg in ranges:
            assert rg.keys() == {'range'}
            rg = rg['range']
            assert rg.keys() == {'gte', 'lte'}
            gte, lte = rg['gte'], rg['lte']
            assert min_ <= gte <= lte <= max_

        return True

    return check


def check_geo_ranges(min_long, min_lat, max_long, max_lat):
    def check(ranges):
        assert len(ranges) == 3
        for rg in ranges:
            assert rg.keys() == {'range'}
            rg = rg['range']
            assert rg.keys() == {'type', 'coordinates'}
            assert rg['type'] == 'envelope'
            [long1, lat1], [long2, lat2] = rg['coordinates']
            assert min_lat <= lat2 <= lat1 <= max_lat
            assert min_long <= long1 <= long2 <= max_long

        return True

    return check


def check_plot(kind):
    def check(plot):
        return plot['type'] == kind

    return check


class TestLatlongSelection(unittest.TestCase):
    def test_normalize_name(self):
        """Test normalizing column names."""
        self.assertEqual(
            normalize_latlong_column_name('latitude', LATITUDE),
            '',
        )
        self.assertEqual(
            normalize_latlong_column_name('Place_Latitude', LATITUDE),
            'place_',
        )
        self.assertEqual(
            normalize_latlong_column_name('start_Long_deg', LONGITUDE),
            'start__deg',
        )
        self.assertEqual(
            normalize_latlong_column_name('start_Lon_deg', LONGITUDE),
            'start__deg',
        )

    def test_pairing(self):
        """Test pairing latitude and longitude columns by name."""
        with patch('datamart_profiler.logger') as mock_warn:
            pairs = pair_latlong_columns(
                [
                    ('Pickup_latitude', 1),
                    ('lat', 7),
                    ('dropoff_latitude', 2),
                    ('latitude_place', 8),
                ],
                [
                    ('long', 5),
                    ('dropoff_Longitude', 3),
                    ('pickup_longitude', 4),
                    ('other_Longitude', 6),
                ],
            )
        self.assertEqual(
            pairs,
            [
                (('lat', 7), ('long', 5)),
                (('dropoff_latitude', 2), ('dropoff_Longitude', 3)),
                (('Pickup_latitude', 1), ('pickup_longitude', 4)),
            ],
        )
        self.assertEqual(
            mock_warn.warning.call_args_list,
            [
                call("Unmatched latitude columns: %r", ['latitude_place']),
                call("Unmatched longitude columns: %r", ['other_Longitude']),
            ],
        )


class TestDates(unittest.TestCase):
    def test_parse(self):
        """Test parsing dates."""
        self.assertEqual(
            profile_types.parse_date('Monday July 1, 2019'),
            datetime(2019, 7, 1, tzinfo=UTC),
        )
        self.assertEqual(
            profile_types.parse_date('20190702T211319Z'),
            datetime(2019, 7, 2, 21, 13, 19, tzinfo=UTC),
        )
        dt = profile_types.parse_date('2019-07-02T21:13:19-04:00')
        self.assertEqual(
            dt.replace(tzinfo=None),
            datetime(2019, 7, 2, 21, 13, 19),
        )
        self.assertEqual(
            dt.astimezone(UTC),
            datetime(2019, 7, 3, 1, 13, 19, tzinfo=UTC),
        )

        # Check that unknown timezones are not accepted
        self.assertEqual(
            profile_types.parse_date('2019-07-02 18:05 UTC'),
            datetime(2019, 7, 2, 18, 5, tzinfo=UTC),
        )
        self.assertEqual(
            profile_types.parse_date('2019-07-02 18:05 L'),
            None,
        )


class TestTemporalResolutions(unittest.TestCase):
    def test_pandas(self):
        def get_res(data):
            idx = pandas.Index(pandas.to_datetime(data))
            return get_temporal_resolution(idx)

        self.do_checks(get_res)

    def test_native(self):
        def get_res(data):
            values = [profile_types.parse_date(d) for d in data]
            return get_temporal_resolution(values)

        self.do_checks(get_res)

    def do_checks(self, get_res):
        self.assertEqual(
            get_res([
                '2020-01-14T21:05:02',
                '2020-01-14T21:05:07',
                '2020-01-14T21:05:30',
                '2020-01-14T22:21:54',
                '2020-01-15T05:12:41',
                '2020-03-21T05:12:41',
            ]),
            'second',
        )
        self.assertEqual(
            get_res([
                '2020-01-14T21:05:02',
                '2020-01-14T21:05:07',
                '2020-01-14T21:05:30',
            ]),
            'second',
        )
        self.assertEqual(
            get_res([
                '2020-01-14T21:05:00Z',
                '2020-01-14T21:05:00Z',
                '2020-01-14T21:05:00Z',
                '2020-01-14T21:21:00Z',
                '2020-01-15T05:12:00Z',
                '2020-03-21T05:12:00Z',
                '2020-03-21T05:13:00Z',
            ]),
            'minute',
        )
        self.assertEqual(
            get_res([
                '2020-01-14T21:30:00',
                '2020-01-14T21:30:00',
                '2020-01-14T21:30:00',
                '2020-01-14T22:31:07',
                '2020-01-15T05:29:59',
                '2020-03-21T05:29:59',
            ]),
            'hour',
        )
        self.assertEqual(
            get_res([
                '2020-01-14',
                '2020-01-14',
                '2020-01-14',
                '2020-01-14',
                '2020-01-15',
                '2020-03-21',
            ]),
            'day',
        )
        self.assertEqual(
            get_res([
                '2020-01-14T05:12:41',
                '2020-01-14T05:12:41',
                '2020-01-14T05:12:41',
                '2020-01-14T05:12:41',
                '2020-01-15T05:13:03',
                '2020-01-16T05:12:41',
                '2020-03-21T05:12:41',
            ]),
            'day',
        )
        self.assertEqual(
            get_res([
                '2020-01-30',
                '2020-01-30',
                '2020-02-13',
                '2020-02-21',
                '2020-03-05',
                '2020-03-05',
                '2020-03-12',
            ]),
            'week',
        )
        self.assertEqual(
            get_res([
                '2020-02-06',
                '2020-02-06',
                '2020-03-07',
                '2020-05-07',
                '2020-06-06',
            ]),
            'month',
        )
        self.assertEqual(
            get_res([
                '2017-02-06',
                '2018-03-06',
                '2018-03-06',
                '2020-02-04',
            ]),
            'year',
        )


class TestTypes(unittest.TestCase):
    def do_test(self, match, positive, negative):
        for elem in positive.splitlines():
            elem = elem.strip()
            if elem:
                self.assertTrue(match(elem),
                                "Didn't match: %s" % elem)
        for elem in negative.splitlines():
            elem = elem.strip()
            if elem:
                self.assertFalse(match(elem),
                                 "Shouldn't have matched: %s" % elem)

    def test_ints(self):
        positive = '''\
        12
        0
        +478
        -17
        '''
        negative = '''\
        1.7
        7A
        ++2
        --34
        +-7
        -+18
        '''
        self.do_test(
            profile_types._re_int.match,
            positive, negative,
        )
        self.assertFalse(profile_types._re_int.match(''))

    def test_floats(self):
        positive = '''\
        12.
        0.
        .7
        123.456
        +123.456
        +.456
        -.4
        .4e17
        -.4e17
        +8.4e17
        +8.e17
        '''
        negative = '''\
        1.7.3
        .7.3
        7.3.
        .
        -.
        +.
        7.A
        .e8
        8e17
        1.3e
        '''
        self.do_test(
            profile_types._re_float.match,
            positive, negative,
        )
        self.assertFalse(profile_types._re_float.match(''))


class TestTruncate(unittest.TestCase):
    def test_simple(self):
        from datamart_profiler import truncate_string

        self.assertEqual(truncate_string("abc", 10), "abc")
        self.assertEqual(truncate_string("abcdefghij", 10), "abcdefghij")
        self.assertEqual(truncate_string("abcdefghijk", 10), "abcdefg...")
        self.assertEqual(truncate_string("abcdefghijklmnop", 10), "abcdefg...")

    def test_words(self):
        from datamart_profiler import truncate_string

        self.assertEqual(
            truncate_string("abcde fghijklmnopqrs tuvwxyzABCD EF", 30),
            "abcde fghijklmnopqrs...",
        )
        self.assertEqual(
            truncate_string("abcde fghijklmnopqrs tu vwxyzABCD EF", 30),
            "abcde fghijklmnopqrs tu...",
        )
        self.assertEqual(
            truncate_string("abc defghijklmnopqrstuvwxyzABCDEFGHI", 30),
            "abc defghijklmnopqrstuvwxyz...",
        )


class TestNominatim(DataTestCase):
    def test_profile(self):
        old_query = datamart_profiler.nominatim_query
        queries = {
            "70 Washington Square S, New York, NY 10012": [{
                'lat': 40.7294, 'lon': -73.9972,
            }],
            "6 MetroTech, Brooklyn, NY 11201": [{
                'lat': 40.6944, 'lon': -73.9857,
            }],
            "251 Mercer St, New York, NY 10012": [{
                'lat': 40.7287, 'lon': -73.9957,
            }],
        }
        datamart_profiler.nominatim_query = lambda url, *, q: queries[q]
        try:
            data_dir = os.path.join(os.path.dirname(__file__), 'data')
            with open(os.path.join(data_dir, 'addresses.csv')) as data:
                metadata = datamart_profiler.process_dataset(
                    data,
                    nominatim='http://nominatim/',
                    coverage=True,
                )
        finally:
            datamart_profiler.nominatim_query = old_query

        self.assertJson(
            metadata,
            {
                'size': 142,
                'nb_rows': 3,
                'nb_profiled_rows': 3,
                'columns': [
                    {
                        'name': 'place',
                        'num_distinct_values': 3,
                        'structural_type': 'http://schema.org/Text',
                        'semantic_types': [],
                    },
                    {
                        'name': 'loc',
                        'structural_type': 'http://schema.org/Text',
                        'semantic_types': [
                            'http://schema.org/Text',
                            'http://schema.org/address',
                        ],
                    },
                ],
                'spatial_coverage': [
                    {
                        'address': 'loc',
                        'ranges': check_geo_ranges(-74.00, 40.69, -73.98, 40.73),
                    },
                ],
            },
        )<|MERGE_RESOLUTION|>--- conflicted
+++ resolved
@@ -6,13 +6,8 @@
 from unittest.mock import call, patch
 
 import datamart_profiler
-<<<<<<< HEAD
 from datamart_profiler import LATITUDE, LONGITUDE, pair_latlong_columns, \
-    normalize_latlong_column_name
-=======
-from datamart_profiler import get_temporal_resolution, \
-    pair_latlong_columns, normalize_latlong_column_name
->>>>>>> bbe54e7a
+    normalize_latlong_column_name, get_temporal_resolution
 from datamart_profiler import profile_types
 
 from .utils import DataTestCase
