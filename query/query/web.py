import aio_pika
import asyncio
import contextlib
import elasticsearch
import lazo_index_service
import logging
import json
import os
import prometheus_client
import shutil
import tornado.ioloop
from tornado.routing import URLSpec
import tornado.httputil
import tornado.web
from tornado.web import HTTPError, RequestHandler
import zipfile

from datamart_augmentation.augmentation import augment
from datamart_augmentation.utils import AugmentationError
from datamart_core.common import hash_json, log_future
from datamart_core.fscache import cache_get_or_set
from datamart_core.materialize import get_dataset

from .enhance_metadata import enhance_metadata
from .graceful_shutdown import GracefulApplication, GracefulHandler
from .search import ClientError, parse_query, \
    get_augmentation_search_results, ProfilePostedData


logger = logging.getLogger(__name__)


SCORE_THRESHOLD = 0.0


BUCKETS = [0.5, 1.0, 5.0, 10.0, 20.0, 30.0, 60.0, 120.0, 300.0, 600.0]

PROM_PROFILE_TIME = prometheus_client.Histogram('req_profile_seconds',
                                                "Profile request time",
                                                buckets=BUCKETS)
PROM_PROFILE = prometheus_client.Counter('req_profile_count',
                                         "Profile requests")
PROM_SEARCH_TIME = prometheus_client.Histogram('req_search_seconds',
                                               "Search request time",
                                               buckets=BUCKETS)
PROM_SEARCH = prometheus_client.Counter('req_search_count',
                                        "Search requests")
PROM_DOWNLOAD_TIME = prometheus_client.Histogram('req_download_seconds',
                                                 "Download request time",
                                                 buckets=BUCKETS)
PROM_DOWNLOAD = prometheus_client.Counter('req_download_count',
                                          "Download requests")
PROM_DOWNLOAD_ID = prometheus_client.Counter('req_download_id_count',
                                             "Download by ID requests")
PROM_METADATA_TIME = prometheus_client.Histogram('req_metadata_seconds',
                                                 "Metadata request time",
                                                 buckets=BUCKETS)
PROM_METADATA = prometheus_client.Counter('req_metadata_count',
                                          "Metadata requests")
PROM_AUGMENT_TIME = prometheus_client.Histogram('req_augment_seconds',
                                                "Augment request time",
                                                buckets=BUCKETS)
PROM_AUGMENT = prometheus_client.Counter('req_augment_count',
                                         "Augment requests")


class BaseHandler(RequestHandler):
    """Base class for all request handlers.
    """

    def get_json(self):
        type_ = self.request.headers.get('Content-Type', '')
        if not type_.startswith('application/json'):
            raise HTTPError(400, "Expected JSON")
        return json.loads(self.request.body.decode('utf-8'))

    def send_json(self, obj):
        if isinstance(obj, list):
            obj = {'results': obj}
        elif not isinstance(obj, dict):
            raise ValueError("Can't encode %r to JSON" % type(obj))
        self.set_header('Content-Type', 'application/json; charset=utf-8')
        return self.finish(json.dumps(obj))

    def send_error_json(self, status, message):
        logger.info("Sending error %s JSON: %s", status, message)
        self.set_status(status)
        return self.send_json({'error': message})

    def prepare(self):
        super(BaseHandler, self).prepare()
        self.set_header('Access-Control-Allow-Origin', '*')
        self.set_header('Access-Control-Allow-Methods', 'POST')
        self.set_header('Access-Control-Allow-Headers', 'Content-Type')

    def options(self):
        # CORS pre-flight
        self.set_status(204)
        return self.finish()


class Profile(BaseHandler, GracefulHandler, ProfilePostedData):
    @PROM_PROFILE_TIME.time()
    def post(self):
        PROM_PROFILE.inc()

        data = self.get_body_argument('data', None)
        if 'data' in self.request.files:
            data = self.request.files['data'][0].body
        elif data is not None:
            data = data.encode('utf-8')

        if data is None:
            return self.send_error_json(
                400,
                "Please send 'data' as a file, using multipart/form-data",
            )

        logger.info("Got profile")

        try:
            _, data_profile, _ = self.handle_data_parameter(data)
        except ClientError as e:
            return self.send_error_json(400, str(e))

        return self.send_json(dict(
            data_profile,
            version=os.environ['DATAMART_VERSION'],
        ))


class Search(BaseHandler, GracefulHandler, ProfilePostedData):
    @PROM_SEARCH_TIME.time()
    def post(self):
        PROM_SEARCH.inc()

        type_ = self.request.headers.get('Content-type', '')
        data = None
        data_profile = None
        if type_.startswith('application/json'):
            query = self.get_json()
        elif (type_.startswith('multipart/form-data') or
                type_.startswith('application/x-www-form-urlencoded')):
            query = self.get_body_argument('query', None)
            if query is None and 'query' in self.request.files:
                query = self.request.files['query'][0].body.decode('utf-8')
            if query is not None:
                query = json.loads(query)

            data = self.get_body_argument('data', None)
            if 'data' in self.request.files:
                data = self.request.files['data'][0].body
            elif data is not None:
                data = data.encode('utf-8')

            data_profile = self.get_body_argument('data_profile', None)
            if data_profile is None and 'data_profile' in self.request.files:
                data_profile = self.request.files['data_profile'][0].body
                data_profile = data_profile.decode('utf-8')
            if data_profile is not None:
                data_profile = json.loads(data_profile)

        elif (type_.startswith('text/csv') or
                type_.startswith('application/csv')):
            query = None
            data = self.request.body
        else:
            return self.send_error_json(
                400,
                "Either use multipart/form-data to send the 'query' JSON and "
                "'data' file (or 'data_profile' JSON), or use "
                "application/json to send a query alone, or use text/csv to "
                "send data alone",
            )

        if data is not None and data_profile is not None:
            return self.send_error_json(
                400,
                "Please send either 'data' or 'data_profile'",
            )

        logger.info("Got search, content-type=%r%s%s%s",
                    type_.split(';')[0],
                    ', query' if query else '',
                    ', data' if data else '',
                    ', data_profile' if data_profile else '')

        # parameter: data
        if data:
            try:
                _, data_profile, _ = self.handle_data_parameter(data)
            except ClientError as e:
                return self.send_error_json(400, str(e))

        # parameter: query
        query_args_main = list()
        query_args_sup = list()
        tabular_variables = list()
        if query:
            try:
                query_args_main, query_args_sup, tabular_variables = \
                    parse_query(query)
            except ClientError as e:
                return self.send_error_json(400, str(e))

        # At least one of them must be provided
        if not query_args_main and not data_profile:
            return self.send_error_json(
                400,
                "At least one of 'data' or 'query' must be provided",
            )

        if not data_profile:
            hits = self.application.elasticsearch.search(
                index='datamart',
                body={
                    'query': {
                        'bool': {
                            'must': query_args_main,
                        },
                    },
                },
                size=1000
            )['hits']['hits']

            results = []
            for h in hits:
                meta = h.pop('_source')
                if meta.get('description') and len(meta['description']) > 100:
                    meta['description'] = meta['description'][:97] + "..."
                results.append(dict(
                    id=h['_id'],
                    score=h['_score'],
                    metadata=meta,
                    augmentation={
                        'type': 'none',
                        'left_columns': [],
                        'left_columns_names': [],
                        'right_columns': [],
                        'right_columns_names': []
                    },
                    supplied_id=None,
                    supplied_resource_id=None
                ))
        else:
<<<<<<< HEAD
            return self.send_json(
                get_augmentation_search_results(
                    self.application.elasticsearch,
                    self.application.lazo_client,
                    data_profile,
                    query_args_main,
                    query_args_sup,
                    tabular_variables,
                    SCORE_THRESHOLD
                )
=======
            results = get_augmentation_search_results(
                self.application.elasticsearch,
                data_profile,
                query_args_main,
                query_args_sup,
                tabular_variables,
                SCORE_THRESHOLD
>>>>>>> 8a29d1eb
            )
        results = [enhance_metadata(result) for result in results]
        return self.send_json(results)


class RecursiveZipWriter(object):
    def __init__(self, write):
        self._write = write
        self._zip = zipfile.ZipFile(self, 'w')

    def write_recursive(self, src, dst=''):
        if os.path.isdir(src):
            for name in os.listdir(src):
                self.write_recursive(os.path.join(src, name),
                                     dst + '/' + name if dst else name)
        else:
            self._zip.write(src, dst)

    def write(self, data):
        self._write(data)
        return len(data)

    def flush(self):
        return

    def close(self):
        self._zip.close()


class BaseDownload(BaseHandler):
    def send_dataset(self, dataset_id, metadata, output_format='csv'):
        materialize = metadata.get('materialize', {})

        # If there's a direct download URL
        if ('direct_url' in materialize and
                output_format == 'csv' and not materialize.get('convert')):
            # Redirect the client to it
            logger.info("Sending redirect to direct_url")
            return self.redirect(materialize['direct_url'])
        else:
            # We want to catch exceptions from get_dataset(), without catching
            # exceptions from inside the with block
            # https://docs.python.org/3/library/contextlib.html#catching-exceptions-from-enter-methods
            stack = contextlib.ExitStack()
            try:
                dataset_path = stack.enter_context(
                    get_dataset(metadata, dataset_id, format=output_format)
                )
            except Exception:
                self.send_error_json(500, "Materializer reports failure")
                raise
            with stack:
                if os.path.isfile(dataset_path):
                    self.set_header('Content-Type', 'application/octet-stream')
                    self.set_header('X-Content-Type-Options', 'nosniff')
                    self.set_header('Content-Disposition',
                                    'attachment; filename="%s"' % dataset_id)
                    logger.info("Sending file...")
                    with open(dataset_path, 'rb') as fp:
                        buf = fp.read(4096)
                        while buf:
                            self.write(buf)
                            if len(buf) != 4096:
                                break
                            buf = fp.read(4096)
                else:  # Directory
                    self.set_header('Content-Type', 'application/zip')
                    self.set_header(
                        'Content-Disposition',
                        'attachment; filename="%s.zip"' % dataset_id)
                    logger.info("Sending ZIP...")
                    writer = RecursiveZipWriter(self.write)
                    writer.write_recursive(dataset_path)
                    writer.close()
                return self.finish()


class DownloadId(BaseDownload, GracefulHandler):
    @PROM_DOWNLOAD_TIME.time()
    def get(self, dataset_id):
        PROM_DOWNLOAD_ID.inc()

        output_format = self.get_query_argument('format', 'csv')

        # Get materialization data from Elasticsearch
        try:
            metadata = self.application.elasticsearch.get(
                'datamart', '_doc', id=dataset_id
            )['_source']
        except elasticsearch.NotFoundError:
            raise HTTPError(404)

        return self.send_dataset(dataset_id, metadata, output_format)


class Download(BaseDownload, GracefulHandler, ProfilePostedData):
    @PROM_DOWNLOAD_TIME.time()
    def post(self):
        PROM_DOWNLOAD.inc()

        type_ = self.request.headers.get('Content-type', '')

        task = None
        data = None
        output_format = self.get_query_argument('format', 'csv')
        if type_.startswith('application/json'):
            task = self.get_json()
        elif (type_.startswith('multipart/form-data') or
                type_.startswith('application/x-www-form-urlencoded')):
            task = self.get_body_argument('task', None)
            if task is None and 'task' in self.request.files:
                task = self.request.files['task'][0].body.decode('utf-8')
            if task is not None:
                task = json.loads(task)
            data = self.get_body_argument('data', None)
            if 'data' in self.request.files:
                data = self.request.files['data'][0].body
            elif data is not None:
                data = data.encode('utf-8')
            output_format = self.get_argument('format', None)
            if output_format is None and 'format' in self.request.files:
                output_format = (
                    self.request.files['format'][0].body.decode('utf-8'))
            if output_format is None:
                output_format = 'csv'
        if task is None:
            return self.send_error_json(
                400,
                "Either use multipart/form-data to send the 'data' file and "
                "'task' JSON, or use application/json to send 'task' alone",
            )

        logger.info("Got POST download %s data",
                    "without" if data is None else "with")

        # materialize augmentation data
        metadata = task['metadata']

        if not data:
            return self.send_dataset(task['id'], metadata, output_format)
        else:
            # data
            try:
                data, data_profile, _ = self.handle_data_parameter(data)
            except ClientError as e:
                return self.send_error_json(400, str(e))

            # first, look for possible augmentation
            search_results = get_augmentation_search_results(
                es=self.application.elasticsearch,
                lazo_client=self.application.lazo_client,
                data_profile=data_profile,
                query_args_main=None,
                query_args_sup=None,
                tabular_variables=None,
                score_threshold=SCORE_THRESHOLD,
                dataset_id=task['id'],
                union=False
            )

            if not search_results:
                return self.send_error_json(
                    400,
                    "The DataMart dataset referenced by 'task' cannot augment "
                    "'data'",
                )

            task = search_results[0]

            with get_dataset(metadata, task['id'], format='csv') as newdata:
                # perform augmentation
                logger.info("Performing half-augmentation with supplied data")
                new_path = augment(
                    data,
                    newdata,
                    data_profile,
                    task,
                    return_only_datamart_data=True
                )

            # send a zip file
            self.set_header('Content-Type', 'application/zip')
            self.set_header(
                'Content-Disposition',
                'attachment; filename="augmentation.zip"')
            logger.info("Sending ZIP...")
            writer = RecursiveZipWriter(self.write)
            writer.write_recursive(new_path)
            writer.close()
            shutil.rmtree(os.path.abspath(os.path.join(new_path, '..')))


class Metadata(BaseHandler, GracefulHandler):
    @PROM_METADATA_TIME.time()
    def get(self, dataset_id):
        PROM_METADATA.inc()

        es = self.application.elasticsearch
        try:
            metadata = es.get('datamart', '_doc', id=dataset_id)['_source']
        except elasticsearch.NotFoundError:
            raise HTTPError(404)

        result = {'id': dataset_id, 'metadata': metadata}
        result = enhance_metadata(result)
        return self.send_json(result)


class Augment(BaseHandler, GracefulHandler, ProfilePostedData):
    @PROM_AUGMENT_TIME.time()
    def post(self):
        PROM_AUGMENT.inc()

        type_ = self.request.headers.get('Content-type', '')
        if not type_.startswith('multipart/form-data'):
            return self.send_error_json(400, "Use multipart/form-data to send "
                                             "the 'data' file and 'task' JSON")

        task = self.get_body_argument('task', None)
        if task is None and 'task' in self.request.files:
            task = self.request.files['task'][0].body.decode('utf-8')
        if task is None:
            return self.send_error_json(400, "Missing 'task' JSON")
        task = json.loads(task)

        destination = self.get_argument('destination', None)
        if destination is not None:
            try:
                shared_storage = os.environ['DATAMART_SHARED_STORAGE']
            except KeyError:
                return self.send_error_json(
                    403,
                    "Writing augmentation result to a file is disabled; set "
                    "$DATAMART_SHARED_STORAGE to enable",
                )
            else:
                shared_storage = shared_storage.rstrip('/') + '/'
                if not destination.startswith(shared_storage):
                    return self.send_error_json(
                        403,
                        "Requested destination does not lie under "
                        "$DATAMART_SHARED_STORAGE",
                    )

        data = self.get_body_argument('data', None)
        if data is not None:
            data = data.encode('utf-8')
        elif 'data' in self.request.files:
            data = self.request.files['data'][0].body
        else:
            return self.send_error_json(400, "Missing 'data'")

        columns = self.get_body_argument('columns', None)
        if 'columns' in self.request.files:
            columns = self.request.files['columns'][0].body.decode('utf-8')
        if columns is not None:
            columns = json.loads(columns)

        # data
        try:
            data, data_profile, data_hash = self.handle_data_parameter(data)
        except ClientError as e:
            return self.send_error_json(400, str(e))

        # materialize augmentation data
        metadata = task['metadata']

        logger.info("Got augmentation, content-type=%r", type_.split(';')[0])

        # no augmentation task provided -- will first look for possible augmentation
        if task['augmentation']['type'] == 'none':
            logger.info("No task, searching for augmentations")
            search_results = get_augmentation_search_results(
                es=self.application.elasticsearch,
                lazo_client=self.application.lazo_client,
                data_profile=data_profile,
                query_args_main=None,
                query_args_sup=None,
                tabular_variables=None,
                score_threshold=SCORE_THRESHOLD,
                dataset_id=task['id'],
                union=False
            )

            if search_results:
                # get first result
                task = search_results[0]
                logger.info("Using first of %d augmentation results: %r",
                            len(search_results), task['id'])
            else:
                return self.send_error_json(400,
                                            "The DataMart dataset referenced "
                                            "by 'task' cannot augment 'data'")

        hash_ = hash_json(
            task=task,
            supplied_data=data_hash,
        )
        cache_path = '/dataset_cache/aug_%s' % hash_

        def create_augmentation():
            try:
                with get_dataset(metadata, task['id'], format='csv') as newdata:
                    # perform augmentation
                    logger.info("Performing augmentation with supplied data")
                    augment(
                        data,
                        newdata,
                        data_profile,
                        task,
                        columns=columns,
                        destination=cache_path,
                    )
            except AugmentationError as e:
                return self.send_error_json(400, str(e))

        with cache_get_or_set(cache_path, create_augmentation):
            if destination:
                # copy to expected location
                shutil.copytree(cache_path, destination)
                # send the path
                self.set_header('Content-Type', 'text/plain; charset=utf-8')
                self.write(destination)
            else:
                # send a zip file
                self.set_header('Content-Type', 'application/zip')
                self.set_header(
                    'Content-Disposition',
                    'attachment; filename="augmentation.zip"')
                logger.info("Sending ZIP...")
                writer = RecursiveZipWriter(self.write)
                writer.write_recursive(cache_path)
                writer.close()

        return self.finish()


class Health(BaseHandler):
    def get(self):
        if self.application.is_closing:
            self.set_status(503, reason="Shutting down")
            return self.finish('shutting down')
        else:
            return self.finish('ok')


class Application(GracefulApplication):
    def __init__(self, *args, es, lazo, **kwargs):
        super(Application, self).__init__(*args, **kwargs)

        self.is_closing = False

        self.elasticsearch = es
        self.lazo_client = lazo
        self.channel = None

        log_future(asyncio.get_event_loop().create_task(self._amqp()), logger)

    async def _amqp(self):
        connection = await aio_pika.connect_robust(
            host=os.environ['AMQP_HOST'],
            login=os.environ['AMQP_USER'],
            password=os.environ['AMQP_PASSWORD'],
        )
        self.channel = await connection.channel()
        await self.channel.set_qos(prefetch_count=1)

    def log_request(self, handler):
        if handler.request.path == '/health':
            return
        super(Application, self).log_request(handler)


def make_app(debug=False):
    es = elasticsearch.Elasticsearch(
        os.environ['ELASTICSEARCH_HOSTS'].split(',')
    )
    lazo_client = lazo_index_service.LazoIndexClient(
        host=os.environ['LAZO_SERVER_HOST'],
        port=int(os.environ['LAZO_SERVER_PORT'])
    )

    return Application(
        [
            URLSpec('/profile', Profile, name='profile'),
            URLSpec('/search', Search, name='search'),
            URLSpec('/download/([^/]+)', DownloadId, name='download_id'),
            URLSpec('/download', Download, name='download'),
            URLSpec('/metadata/([^/]+)', Metadata, name='metadata'),
            URLSpec('/augment', Augment, name='augment'),
            URLSpec('/health', Health, name='health'),
        ],
        debug=debug,
        serve_traceback=True,
        es=es,
        lazo=lazo_client
    )


def main():
    logging.root.handlers.clear()
    logging.basicConfig(level=logging.INFO,
                        format="%(asctime)s %(levelname)s: %(message)s")
    prometheus_client.start_http_server(8000)

    app = make_app()
    app.listen(8002, xheaders=True, max_buffer_size=2147483648)
    loop = tornado.ioloop.IOLoop.current()
    loop.start()<|MERGE_RESOLUTION|>--- conflicted
+++ resolved
@@ -243,26 +243,14 @@
                     supplied_resource_id=None
                 ))
         else:
-<<<<<<< HEAD
-            return self.send_json(
-                get_augmentation_search_results(
-                    self.application.elasticsearch,
-                    self.application.lazo_client,
-                    data_profile,
-                    query_args_main,
-                    query_args_sup,
-                    tabular_variables,
-                    SCORE_THRESHOLD
-                )
-=======
-            results = get_augmentation_search_results(
+            results =  get_augmentation_search_results(
                 self.application.elasticsearch,
+                self.application.lazo_client,
                 data_profile,
                 query_args_main,
                 query_args_sup,
                 tabular_variables,
                 SCORE_THRESHOLD
->>>>>>> 8a29d1eb
             )
         results = [enhance_metadata(result) for result in results]
         return self.send_json(results)
