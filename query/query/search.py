--- conflicted
+++ resolved
@@ -353,34 +353,7 @@
     return results[:50]  # top-50
 
 
-<<<<<<< HEAD
 def get_profile_data(data, metadata=None, lazo_client=None):
-    # hashing data
-    sha1 = hashlib.sha1(data)
-    data_hash = sha1.hexdigest()
-
-    # checking for cached data
-    cached_data = os.path.join('/cache', data_hash)
-    if os.path.exists(cached_data):
-        logger.info("Found cached profile_data")
-        with open(cached_data, 'rb') as fp:
-            return pickle.load(fp), data_hash
-
-    # profile data and save
-    logger.info("Profiling...")
-    start = time.perf_counter()
-    data_profile = process_dataset(
-        data=io.BytesIO(data),
-        metadata=metadata,
-        lazo_client=lazo_client,
-        search=True
-    )
-    logger.info("Profiled in %.2fs", time.perf_counter() - start)
-    with open(cached_data, 'wb') as fp:
-        pickle.dump(data_profile, fp)
-    return data_profile, data_hash
-=======
-def get_profile_data(data, metadata=None):
     # Use SHA1 of file as cache key
     sha1 = hashlib.sha1(data)
     data_hash = sha1.hexdigest()
@@ -391,7 +364,12 @@
     def create():
         logger.info("Profiling...")
         start = time.perf_counter()
-        data_profile[0] = process_dataset(io.BytesIO(data), metadata)
+        data_profile[0] = process_dataset(
+            data=io.BytesIO(data),
+            metadata=metadata,
+            lazo_client=lazo_client,
+            search=True
+        )
         logger.info("Profiled in %.2fs", time.perf_counter() - start)
         with open(cache_path, 'wb') as fp:
             pickle.dump(data_profile[0], fp)
@@ -404,7 +382,6 @@
             logger.info("Found cached profile_data")
             with open(cache_path, 'rb') as fp:
                 return pickle.load(fp), data_hash
->>>>>>> 6628298a
 
 
 class ProfilePostedData(tornado.web.RequestHandler):
