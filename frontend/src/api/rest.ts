--- conflicted
+++ resolved
@@ -168,11 +168,8 @@
   description?: string;
   address?: string;
   file?: File;
-<<<<<<< HEAD
   updatedColumns?: string;
-=======
-  customFields: Map<string, string>;
->>>>>>> 7a6f7732
+  customFields?: Map<string, string>;
 }
 
 export function upload(data: UploadData) {
@@ -193,9 +190,11 @@
   }
 
   // Custom fields
-  data.customFields.forEach((value, field) => {
-    formData.append(field, value);
-  });
+  if (data.customFields) {
+    data.customFields.forEach((value, field) => {
+      formData.append(field, value);
+    });
+  }
 
   const config: AxiosRequestConfig = {
     maxRedirects: 0,
